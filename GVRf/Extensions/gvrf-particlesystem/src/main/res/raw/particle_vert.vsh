--- conflicted
+++ resolved
@@ -2,7 +2,6 @@
 #extension GL_ARB_shading_language_420pack : enable
 
 precision mediump float;
-<<<<<<< HEAD
 layout ( location = 0 ) in vec3 a_position;
 layout ( location = 2 ) in vec3 a_normal;
 layout ( location = 1 ) in vec2 a_texcoord;
@@ -12,20 +11,6 @@
 @MATRIX_UNIFORMS
 
 layout ( location = 0 ) out float deltaTime;
-=======
-attribute vec4 a_position;
-attribute vec3 a_normal;
-attribute vec2 a_texcoord;
-uniform mat4 u_mvp;
-uniform vec3 u_acceleration;
-uniform float u_time;
-uniform float u_particle_size;
-uniform float u_size_change_rate;
-uniform float u_particle_age;
-uniform float u_noise_factor;
-
-varying float deltaTime;
->>>>>>> 1eff1b50
 
 float snoise(vec3);
 
