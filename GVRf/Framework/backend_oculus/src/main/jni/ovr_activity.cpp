/* Copyright 2016 Samsung Electronics Co., LTD
 *
 * Licensed under the Apache License, Version 2.0 (the "License");
 * you may not use this file except in compliance with the License.
 * You may obtain a copy of the License at
 *
 *     http://www.apache.org/licenses/LICENSE-2.0
 *
 * Unless required by applicable law or agreed to in writing, software
 * distributed under the License is distributed on an "AS IS" BASIS,
 * WITHOUT WARRANTIES OR CONDITIONS OF ANY KIND, either express or implied.
 * See the License for the specific language governing permissions and
 * limitations under the License.
 */

#include "ovr_activity.h"
#include "../util/jni_utils.h"
#include "../eglextension/msaa/msaa.h"
#include "VrApi.h"
#include "VrApi_Helpers.h"
#include "VrApi_SystemUtils.h"
#include <cstring>
#include <unistd.h>
#include "engine/renderer/renderer.h"


static const char* activityClassName = "org/gearvrf/GVRActivity";
static const char* viewManagerClassName = "org/gearvrf/OvrViewManager";

namespace gvr {

//=============================================================================
//                             GVRActivity
//=============================================================================

    GVRActivity::GVRActivity(JNIEnv& env, jobject activity, jobject vrAppSettings,
                             jobject callbacks) : envMainThread_(&env), configurationHelper_(env, vrAppSettings) //use_multiview(false)
    {
        activity_ = env.NewGlobalRef(activity);
        activityClass_ = GetGlobalClassReference(env, activityClassName);

        onDrawEyeMethodId = GetMethodId(env, env.FindClass(viewManagerClassName), "onDrawEye", "(IIZ)V");
        updateSensoredSceneMethodId = GetMethodId(env, activityClass_, "updateSensoredScene", "()Z");

        mainThreadId_ = gettid();
    }

    GVRActivity::~GVRActivity() {
        LOGV("GVRActivity::~GVRActivity");
        uninitializeVrApi();

        envMainThread_->DeleteGlobalRef(activityClass_);
        envMainThread_->DeleteGlobalRef(activity_);
    }

    int GVRActivity::initializeVrApi() {
        initializeOculusJava(*envMainThread_, oculusJavaMainThread_);

        const ovrInitParms initParms = vrapi_DefaultInitParms(&oculusJavaMainThread_);
        mVrapiInitResult = vrapi_Initialize(&initParms);
        if (VRAPI_INITIALIZE_UNKNOWN_ERROR == mVrapiInitResult) {
            LOGE("Oculus is probably not present on this device");
            return mVrapiInitResult;
        }

        if (VRAPI_INITIALIZE_PERMISSIONS_ERROR == mVrapiInitResult) {
            char const * msg =
                    mVrapiInitResult == VRAPI_INITIALIZE_PERMISSIONS_ERROR ?
                    "Thread priority security exception. Make sure the APK is signed." :
                    "VrApi initialization error.";
            vrapi_ShowFatalError(&oculusJavaMainThread_, nullptr, msg, __FILE__, __LINE__);
        }

        return mVrapiInitResult;
    }

    void GVRActivity::uninitializeVrApi() {
        if (VRAPI_INITIALIZE_UNKNOWN_ERROR != mVrapiInitResult) {
            vrapi_Shutdown();
        }
        mVrapiInitResult = VRAPI_INITIALIZE_UNKNOWN_ERROR;
    }

    void GVRActivity::showConfirmQuit() {
        LOGV("GVRActivity::showConfirmQuit");
        vrapi_ShowSystemUI(&oculusJavaMainThread_, VRAPI_SYS_UI_CONFIRM_QUIT_MENU);
    }

    bool GVRActivity::updateSensoredScene() {
        return oculusJavaGlThread_.Env->CallBooleanMethod(oculusJavaGlThread_.ActivityObject, updateSensoredSceneMethodId);
    }

    void GVRActivity::setCameraRig(jlong cameraRig) {
        cameraRig_ = reinterpret_cast<CameraRig*>(cameraRig);
        sensoredSceneUpdated_ = false;
    }

    void GVRActivity::onSurfaceCreated(JNIEnv& env) {
        LOGV("GVRActivity::onSurfaceCreated");
        initializeOculusJava(env, oculusJavaGlThread_);

        //must happen as soon as possible as it updates the java side wherever it has default values; e.g.
        //resolutionWidth -1 becomes whatever VRAPI_SYS_PROP_SUGGESTED_EYE_TEXTURE_WIDTH is.
        configurationHelper_.getFramebufferConfiguration(env, mWidthConfiguration, mHeightConfiguration,
                                                         vrapi_GetSystemPropertyInt(&oculusJavaGlThread_, VRAPI_SYS_PROP_SUGGESTED_EYE_TEXTURE_WIDTH),
                                                         vrapi_GetSystemPropertyInt(&oculusJavaGlThread_, VRAPI_SYS_PROP_SUGGESTED_EYE_TEXTURE_HEIGHT),
                                                         mMultisamplesConfiguration, mColorTextureFormatConfiguration,
                                                         mResolveDepthConfiguration, mDepthTextureFormatConfiguration);
    }
RenderTexture*  GVRActivity::createRenderTexture(int eye, int index){
    // for multiview, eye index would be 2
    eye = eye % 2;
    FrameBufferObject fbo = frameBuffer_[eye];

    if(use_multiview)
        return  new GLMultiviewRenderTexture(fbo.getWidth(),fbo.getHeight(),mMultisamplesConfiguration,2, fbo.getRenderBufferFBOId(index), fbo.getColorTexId(index));

    return new GLNonMultiviewRenderTexture(fbo.getWidth(),fbo.getHeight(),mMultisamplesConfiguration,fbo.getRenderBufferFBOId(index), fbo.getColorTexId(index));
}
    void GVRActivity::onSurfaceChanged(JNIEnv& env) {
        int maxSamples = MSAA::getMaxSampleCount();
        LOGV("GVRActivityT::onSurfaceChanged");
        initializeOculusJava(env, oculusJavaGlThread_);

        if (nullptr == oculusMobile_) {
            ovrModeParms parms = vrapi_DefaultModeParms(&oculusJavaGlThread_);
        bool AllowPowerSave, ResetWindowFullscreen;
            configurationHelper_.getModeConfiguration(env, AllowPowerSave, ResetWindowFullscreen);
            parms.Flags |=AllowPowerSave;
            parms.Flags |=ResetWindowFullscreen;

            oculusMobile_ = vrapi_EnterVrMode(&parms);
            if (gearController != nullptr) {
                gearController->setOvrMobile(oculusMobile_);
            }

            oculusPerformanceParms_ = vrapi_DefaultPerformanceParms();
            configurationHelper_.getPerformanceConfiguration(env, oculusPerformanceParms_);
            oculusPerformanceParms_.MainThreadTid = mainThreadId_;
            oculusPerformanceParms_.RenderThreadTid = gettid();

            oculusHeadModelParms_ = vrapi_DefaultHeadModelParms();
            configurationHelper_.getHeadModelConfiguration(env, oculusHeadModelParms_);
            if (mMultisamplesConfiguration > maxSamples)
                mMultisamplesConfiguration = maxSamples;



            bool multiview;
            configurationHelper_.getMultiviewConfiguration(env,multiview);

            const char* extensions = (const char*)glGetString(GL_EXTENSIONS);
            if(multiview && std::strstr(extensions, "GL_OVR_multiview2")!= NULL){
                use_multiview = true;
            }
            if(multiview && !use_multiview){
                std::string error = "Multiview is not supported by your device";
                LOGE(" Multiview is not supported by your device");
                throw error;
            }

            clampToBorderSupported_ = nullptr != std::strstr(extensions, "GL_EXT_texture_border_clamp");

            for (int eye = 0; eye < (use_multiview ? 1 :VRAPI_FRAME_LAYER_EYE_MAX); eye++) {
                frameBuffer_[eye].create(mColorTextureFormatConfiguration, mWidthConfiguration,
                                         mHeightConfiguration, mMultisamplesConfiguration, mResolveDepthConfiguration,
                                         mDepthTextureFormatConfiguration);
            }

            // default viewport same as window size
            x = 0;
            y = 0;
            width = mWidthConfiguration;
            height = mHeightConfiguration;
            configurationHelper_.getSceneViewport(env, x, y, width, height);

            projectionMatrix_ = ovrMatrix4f_CreateProjectionFov(
                    vrapi_GetSystemPropertyFloat(&oculusJavaGlThread_, VRAPI_SYS_PROP_SUGGESTED_EYE_FOV_DEGREES_X),
                    vrapi_GetSystemPropertyFloat(&oculusJavaGlThread_, VRAPI_SYS_PROP_SUGGESTED_EYE_FOV_DEGREES_Y), 0.0f, 0.0f, 1.0f,
                    0.0f);
            texCoordsTanAnglesMatrix_ = ovrMatrix4f_TanAngleMatrixFromProjection(&projectionMatrix_);
        }
<<<<<<< HEAD
=======

        oculusPerformanceParms_ = vrapi_DefaultPerformanceParms();
        env.ExceptionClear(); //clear a weird GearVrRemoteForBatteryWorkAround raised by Oculus
        configurationHelper_.getPerformanceConfiguration(env, oculusPerformanceParms_);
        oculusPerformanceParms_.MainThreadTid = mainThreadId_;
        oculusPerformanceParms_.RenderThreadTid = gettid();

        oculusHeadModelParms_ = vrapi_DefaultHeadModelParms();
        configurationHelper_.getHeadModelConfiguration(env, oculusHeadModelParms_);
        if (mMultisamplesConfiguration > maxSamples)
            mMultisamplesConfiguration = maxSamples;



        bool multiview;
        configurationHelper_.getMultiviewConfiguration(env,multiview);

        const char* extensions = (const char*)glGetString(GL_EXTENSIONS);
        if(multiview && std::strstr(extensions, "GL_OVR_multiview2")!= NULL){
            use_multiview = true;
        }
        if(multiview && !use_multiview){
            std::string error = "Multiview is not supported by your device";
            LOGE(" Multiview is not supported by your device");
            throw error;
        }

        clampToBorderSupported_ = nullptr != std::strstr(extensions, "GL_EXT_texture_border_clamp");

        for (int eye = 0; eye < (use_multiview ? 1 :VRAPI_FRAME_LAYER_EYE_MAX); eye++) {
            frameBuffer_[eye].create(mColorTextureFormatConfiguration, mWidthConfiguration,
                    mHeightConfiguration, mMultisamplesConfiguration, mResolveDepthConfiguration,
                    mDepthTextureFormatConfiguration);
        }

        // default viewport same as window size
        x = 0;
        y = 0;
        width = mWidthConfiguration;
        height = mHeightConfiguration;
        configurationHelper_.getSceneViewport(env, x, y, width, height);

        projectionMatrix_ = ovrMatrix4f_CreateProjectionFov(
                vrapi_GetSystemPropertyFloat(&oculusJavaGlThread_, VRAPI_SYS_PROP_SUGGESTED_EYE_FOV_DEGREES_X),
                vrapi_GetSystemPropertyFloat(&oculusJavaGlThread_, VRAPI_SYS_PROP_SUGGESTED_EYE_FOV_DEGREES_Y), 0.0f, 0.0f, 1.0f,
                0.0f);
        texCoordsTanAnglesMatrix_ = ovrMatrix4f_TanAngleMatrixFromProjection(&projectionMatrix_);
>>>>>>> b89327f7
    }

void GVRActivity::onDrawFrame(jobject jViewManager) {
        ovrFrameParms parms = vrapi_DefaultFrameParms(&oculusJavaGlThread_, VRAPI_FRAME_INIT_DEFAULT, vrapi_GetTimeInSeconds(),
                                                      NULL);
        parms.FrameIndex = ++frameIndex;
        parms.MinimumVsyncs = 1;
        parms.PerformanceParms = oculusPerformanceParms_;

        const double predictedDisplayTime = vrapi_GetPredictedDisplayTime(oculusMobile_, frameIndex);
        const ovrTracking baseTracking = vrapi_GetPredictedTracking(oculusMobile_, predictedDisplayTime);

        const ovrHeadModelParms headModelParms = vrapi_DefaultHeadModelParms();
        const ovrTracking tracking = vrapi_ApplyHeadModel(&headModelParms, &baseTracking);

        ovrTracking updatedTracking = vrapi_GetPredictedTracking(oculusMobile_, tracking.HeadPose.TimeInSeconds);
        updatedTracking.HeadPose.Pose.Position = tracking.HeadPose.Pose.Position;

        for ( int eye = 0; eye < VRAPI_FRAME_LAYER_EYE_MAX; eye++ )
        {
        ovrFrameLayerTexture& eyeTexture = parms.Layers[0].Textures[eye];

            eyeTexture.ColorTextureSwapChain = frameBuffer_[use_multiview ? 0 : eye].mColorTextureSwapChain;
            eyeTexture.DepthTextureSwapChain = frameBuffer_[use_multiview ? 0 : eye].mDepthTextureSwapChain;
            eyeTexture.TextureSwapChainIndex = frameBuffer_[use_multiview ? 0 : eye].mTextureSwapChainIndex;
            eyeTexture.TexCoordsFromTanAngles = texCoordsTanAnglesMatrix_;
            eyeTexture.HeadPose = updatedTracking.HeadPose;
        }
    parms.Layers[0].Flags |= VRAPI_FRAME_LAYER_FLAG_CHROMATIC_ABERRATION_CORRECTION;
    if (CameraRig::CameraRigType::FREEZE == cameraRig_->camera_rig_type()) {
        parms.Layers[0].Flags |= VRAPI_FRAME_LAYER_FLAG_FIXED_TO_VIEW;
    }

        if (docked_) {
            const ovrQuatf& orientation = updatedTracking.HeadPose.Pose.Orientation;
            const glm::quat tmp(orientation.w, orientation.x, orientation.y, orientation.z);
            const glm::quat quat = glm::conjugate(glm::inverse(tmp));

            cameraRig_->setRotationSensorData(0, quat.w, quat.x, quat.y, quat.z, 0, 0, 0);
            cameraRig_->setRotation(quat);
        } else if (nullptr != cameraRig_) {
            cameraRig_->updateRotation();
        } else {
            cameraRig_->setRotation(glm::quat());
        }

        if (!sensoredSceneUpdated_ && docked_) {
            sensoredSceneUpdated_ = updateSensoredScene();
        }

        // Render the eye images.
        for (int eye = 0; eye < (use_multiview ? 1 :VRAPI_FRAME_LAYER_EYE_MAX); eye++) {
            int textureSwapChainIndex = frameBuffer_[eye].mTextureSwapChainIndex;
            beginRenderingEye(eye);
            oculusJavaGlThread_.Env->CallVoidMethod(jViewManager, onDrawEyeMethodId, eye, textureSwapChainIndex, use_multiview);
            if(gRenderer->isVulkanInstance()){
                glBindTexture(GL_TEXTURE_2D,vrapi_GetTextureSwapChainHandle(frameBuffer_[eye].mColorTextureSwapChain, textureSwapChainIndex));
                glTexSubImage2D(   GL_TEXTURE_2D,
                                   0,
                                   0,
                                   0,
                                   mWidthConfiguration,
                                   mHeightConfiguration,
                                   GL_RGBA,
                                   GL_UNSIGNED_BYTE,
                                   oculusTexData);
            }
            endRenderingEye(eye);
        }

        FrameBufferObject::unbind();

        // check if the controller is available
        if (gearController != nullptr && gearController->findConnectedGearController()) {
            // collect the controller input if available
            gearController->onFrame(predictedDisplayTime);
        }

        vrapi_SubmitFrame(oculusMobile_, &parms);
    }

    static const GLenum attachments[] = {GL_COLOR_ATTACHMENT0, GL_DEPTH_ATTACHMENT, GL_STENCIL_ATTACHMENT};

    void GVRActivity::beginRenderingEye(const int eye) {

       // no n
        frameBuffer_[eye].bind();

        GL(glViewport(x, y, width, height));
        GL(glScissor(0, 0, frameBuffer_[eye].mWidth, frameBuffer_[eye].mHeight));

        GL(glInvalidateFramebuffer(GL_FRAMEBUFFER, sizeof(attachments)/sizeof(GLenum), attachments));
    }

    void GVRActivity::endRenderingEye(const int eye) {
        GL(glDisable(GL_DEPTH_TEST));
        GL(glDisable(GL_CULL_FACE));

        if (!clampToBorderSupported_) {
            // quote off VrApi_Types.h:
            // <quote>
            // Because OpenGL ES does not support clampToBorder, it is the
            // application's responsibility to make sure that all mip levels
            // of the primary eye texture have a black border that will show
            // up when time warp pushes the texture partially off screen.
            // </quote>
            // also see EyePostRender::FillEdgeColor in VrAppFramework
            GL(glClearColor(0, 0, 0, 1));
            GL(glEnable(GL_SCISSOR_TEST));

            GL(glScissor(0, 0, mWidthConfiguration, 1));
            GL(glClear(GL_COLOR_BUFFER_BIT));
            GL(glScissor(0, mHeightConfiguration - 1, mWidthConfiguration, 1));
            GL(glClear(GL_COLOR_BUFFER_BIT));
            GL(glScissor(0, 0, 1, mHeightConfiguration));
            GL(glClear(GL_COLOR_BUFFER_BIT));
            GL(glScissor(mWidthConfiguration - 1, 0, 1, mHeightConfiguration));
            GL(glClear(GL_COLOR_BUFFER_BIT));

            GL(glDisable(GL_SCISSOR_TEST));
        }

        //per vrAppFw
        GL(glFlush());
        frameBuffer_[eye].resolve();
        frameBuffer_[eye].advance();
    }

    void GVRActivity::initializeOculusJava(JNIEnv& env, ovrJava& oculusJava) {
        oculusJava.Env = &env;
        env.GetJavaVM(&oculusJava.Vm);
        oculusJava.ActivityObject = activity_;
    }

    void GVRActivity::leaveVrMode() {
        LOGV("GVRActivity::leaveVrMode");
        Renderer::resetInstance();
        if (nullptr != oculusMobile_) {
            for (int eye = 0; eye < (use_multiview ? 1 : VRAPI_FRAME_LAYER_EYE_MAX); eye++) {
                frameBuffer_[eye].destroy();
            }

            vrapi_LeaveVrMode(oculusMobile_);
            oculusMobile_ = nullptr;
        } else {
            LOGW("GVRActivity::leaveVrMode: ignored, have not entered vrMode");
        }
    }

/**
 * Must be called on the GL thread
 */
    bool GVRActivity::isHmtConnected() const {
        return vrapi_GetSystemStatusInt(&oculusJavaMainThread_, VRAPI_SYS_STATUS_DOCKED);
    }

    bool GVRActivity::usingMultiview() const {
        LOGD("Activity: usingMultview = %d", use_multiview);
        return use_multiview;
    }
}<|MERGE_RESOLUTION|>--- conflicted
+++ resolved
@@ -135,6 +135,7 @@
             }
 
             oculusPerformanceParms_ = vrapi_DefaultPerformanceParms();
+        env.ExceptionClear(); //clear a weird GearVrRemoteForBatteryWorkAround raised by Oculus
             configurationHelper_.getPerformanceConfiguration(env, oculusPerformanceParms_);
             oculusPerformanceParms_.MainThreadTid = mainThreadId_;
             oculusPerformanceParms_.RenderThreadTid = gettid();
@@ -180,56 +181,6 @@
                     0.0f);
             texCoordsTanAnglesMatrix_ = ovrMatrix4f_TanAngleMatrixFromProjection(&projectionMatrix_);
         }
-<<<<<<< HEAD
-=======
-
-        oculusPerformanceParms_ = vrapi_DefaultPerformanceParms();
-        env.ExceptionClear(); //clear a weird GearVrRemoteForBatteryWorkAround raised by Oculus
-        configurationHelper_.getPerformanceConfiguration(env, oculusPerformanceParms_);
-        oculusPerformanceParms_.MainThreadTid = mainThreadId_;
-        oculusPerformanceParms_.RenderThreadTid = gettid();
-
-        oculusHeadModelParms_ = vrapi_DefaultHeadModelParms();
-        configurationHelper_.getHeadModelConfiguration(env, oculusHeadModelParms_);
-        if (mMultisamplesConfiguration > maxSamples)
-            mMultisamplesConfiguration = maxSamples;
-
-
-
-        bool multiview;
-        configurationHelper_.getMultiviewConfiguration(env,multiview);
-
-        const char* extensions = (const char*)glGetString(GL_EXTENSIONS);
-        if(multiview && std::strstr(extensions, "GL_OVR_multiview2")!= NULL){
-            use_multiview = true;
-        }
-        if(multiview && !use_multiview){
-            std::string error = "Multiview is not supported by your device";
-            LOGE(" Multiview is not supported by your device");
-            throw error;
-        }
-
-        clampToBorderSupported_ = nullptr != std::strstr(extensions, "GL_EXT_texture_border_clamp");
-
-        for (int eye = 0; eye < (use_multiview ? 1 :VRAPI_FRAME_LAYER_EYE_MAX); eye++) {
-            frameBuffer_[eye].create(mColorTextureFormatConfiguration, mWidthConfiguration,
-                    mHeightConfiguration, mMultisamplesConfiguration, mResolveDepthConfiguration,
-                    mDepthTextureFormatConfiguration);
-        }
-
-        // default viewport same as window size
-        x = 0;
-        y = 0;
-        width = mWidthConfiguration;
-        height = mHeightConfiguration;
-        configurationHelper_.getSceneViewport(env, x, y, width, height);
-
-        projectionMatrix_ = ovrMatrix4f_CreateProjectionFov(
-                vrapi_GetSystemPropertyFloat(&oculusJavaGlThread_, VRAPI_SYS_PROP_SUGGESTED_EYE_FOV_DEGREES_X),
-                vrapi_GetSystemPropertyFloat(&oculusJavaGlThread_, VRAPI_SYS_PROP_SUGGESTED_EYE_FOV_DEGREES_Y), 0.0f, 0.0f, 1.0f,
-                0.0f);
-        texCoordsTanAnglesMatrix_ = ovrMatrix4f_TanAngleMatrixFromProjection(&projectionMatrix_);
->>>>>>> b89327f7
     }
 
 void GVRActivity::onDrawFrame(jobject jViewManager) {
