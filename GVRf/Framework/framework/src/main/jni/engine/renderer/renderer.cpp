/* Copyright 2015 Samsung Electronics Co., LTD
 *
 * Licensed under the Apache License, Version 2.0 (the "License");
 * you may not use this file except in compliance with the License.
 * You may obtain a copy of the License at
 *
 *     http://www.apache.org/licenses/LICENSE-2.0
 *
 * Unless required by applicable law or agreed to in writing, software
 * distributed under the License is distributed on an "AS IS" BASIS,
 * WITHOUT WARRANTIES OR CONDITIONS OF ANY KIND, either express or implied.
 * See the License for the specific language governing permissions and
 * limitations under the License.
 */

/***************************************************************************
 * Renders a scene, a screen.
 ***************************************************************************/

#include "renderer.h"
#include "gl/gl_program.h"
#include "glm/gtc/matrix_inverse.hpp"

#include "eglextension/tiledrendering/tiled_rendering_enhancer.h"
#include "objects/material.h"
#include "objects/post_effect_data.h"
#include "objects/scene.h"
#include "objects/scene_object.h"
#include "objects/components/camera.h"
#include "objects/components/render_data.h"
#include "objects/textures/render_texture.h"
#include "shaders/shader_manager.h"
#include "shaders/post_effect_shader_manager.h"
#include "util/gvr_gl.h"
#include "util/gvr_log.h"
#include "batch_manager.h"

#include <unordered_map>
#include <unordered_set>
<<<<<<< HEAD

#include "gl_renderer.h"
#include "vulkan_renderer.h"
#define MAX_INDICES 400
=======
#define MAX_INDICES 500
>>>>>>> a0dc60cf
#define BATCH_SIZE 60
bool do_batching = true;

namespace gvr {
bool use_multiview= false;
Renderer* Renderer::instance = nullptr;
void Renderer::initializeStats() {
    // TODO: this function will be filled in once we add draw time stats
}
/***
    Till we have Vulkan implementation, lets create GLRenderer by-default
***/
Renderer* Renderer::getInstance(const char* type){
    if(nullptr == instance){
    //    if(0 == std::strcmp(type,"GL"))
        if(0 == std::strcmp(type,"Vulkan"))
            instance = new VulkanRenderer();
        else
            instance = new GLRenderer();
        std::atexit(resetInstance);      // Destruction of instance registered at runtime exit
    }
    return instance;
}
Renderer::Renderer():numberDrawCalls(0), numberTriangles(0), batch_manager(nullptr){
    if(do_batching)
        batch_manager = new BatchManager(BATCH_SIZE, MAX_INDICES);
}
void Renderer::frustum_cull(glm::vec3 camera_position, SceneObject *object,
        float frustum[6][4], std::vector<SceneObject*>& scene_objects,
        bool need_cull, int planeMask) {

    // frustumCull() return 3 possible values:
    // 0 when the HBV of the object is completely outside the frustum: cull itself and all its children out
    // 1 when the HBV of the object is intersecting the frustum but the object itself is not: cull it out and continue culling test with its children
    // 2 when the HBV of the object is intersecting the frustum and the mesh BV of the object are intersecting (inside) the frustum: render itself and continue culling test with its children
    // 3 when the HBV of the object is completely inside the frustum: render itself and all its children without further culling test
    int cullVal;

    if (!object->enabled()) {
        return;
    }
    if (need_cull) {

        cullVal = object->frustumCull(camera_position, frustum, planeMask);
        if (cullVal == 0) {
            object->setCullStatus(true);
            return;
        }

        if (cullVal >= 2) {
            object->setCullStatus(false);
            scene_objects.push_back(object);
        }

        if (cullVal == 3) {
            object->setCullStatus(false);
            need_cull = false;
        }
    } else {
        object->setCullStatus(false);
        scene_objects.push_back(object);
    }

    const std::vector<SceneObject*> children = object->children();
    for (auto it = children.begin(); it != children.end(); ++it) {
        frustum_cull(camera_position, *it, frustum, scene_objects, need_cull, planeMask);
    }
}

void Renderer::state_sort() {
    // The current implementation of sorting is based on
    // 1. rendering order first to maintain specified order
    // 2. shader type second to minimize the gl cost of switching shader
    // 3. camera distance last to minimize overdraw
    std::sort(render_data_vector.begin(), render_data_vector.end(),
            compareRenderDataByOrderShaderDistance);

    if (DEBUG_RENDERER) {
        LOGD("SORTING: After sorting");

        for (int i = 0; i < render_data_vector.size(); ++i) {
            RenderData* renderData = render_data_vector[i];

            if (DEBUG_RENDERER) {
                LOGD(
                        "SORTING: pass_count = %d, rendering order = %d, shader_type = %d, camera_distance = %f\n",
                        renderData->pass_count(), renderData->rendering_order(),
                        renderData->material(0)->shader_type(),
                        renderData->camera_distance());
            }
        }
    }
}
/**
    This function compares passes of render-data
    it checks whether no of passes are equal and then material and cull_status of each pass

*/
bool isRenderPassEqual(RenderData* rdata1, RenderData* rdata2){
    int pass_count1 = rdata1->pass_count();
    int pass_count2 = rdata2->pass_count();

    if(pass_count1 != pass_count2)
        return false;

    for(int i=0; i< pass_count1; i++){
        if(!(rdata1->material(i) == rdata2->material(i) && rdata1->material(i)->shader_type() == rdata2->material(i)->shader_type() &&
                   rdata1->cull_face(i) == rdata2->cull_face(i)))
            return false;
    }
    return true;
}

void Renderer::cull(Scene *scene, Camera *camera,
        ShaderManager* shader_manager) {

    if (camera->owner_object() == 0
            || camera->owner_object()->transform() == nullptr) {
        return;
    }
    std::vector<SceneObject*> scene_objects;
    scene_objects.reserve(1024);

    cullFromCamera(scene, camera, shader_manager, scene_objects);

    // Note: this needs to be scaled to sort on N states
    state_sort();

    if(do_batching){
        batch_manager->batchSetup(render_data_vector);
    }
}

/*
 * Perform view frustum culling from a specific camera viewpoint
 */
void Renderer::cullFromCamera(Scene *scene, Camera* camera,
        ShaderManager* shader_manager,
        std::vector<SceneObject*>& scene_objects) {
    render_data_vector.clear();
    scene_objects.clear();

    glm::mat4 view_matrix = camera->getViewMatrix();
    glm::mat4 projection_matrix = camera->getProjectionMatrix();
    glm::mat4 vp_matrix = glm::mat4(projection_matrix * view_matrix);

    // Travese all scene objects in the scene as a tree and do frustum culling at the same time if enabled
    // 1. Build the view frustum
    float frustum[6][4];
    build_frustum(frustum, (const float*) glm::value_ptr(vp_matrix));

    // 2. Iteratively execute frustum culling for each root object (as well as its children objects recursively)
    SceneObject *object = scene->getRoot();
    if (DEBUG_RENDERER) {
        LOGD("FRUSTUM: start frustum culling for root %s\n", object->name().c_str());
    }
    frustum_cull(camera->owner_object()->transform()->position(), object, frustum, scene_objects, scene->get_frustum_culling(), 0);
    if (DEBUG_RENDERER) {
        LOGD("FRUSTUM: end frustum culling for root %s\n", object->name().c_str());
    }
    // 3. do occlusion culling, if enabled
    occlusion_cull(scene, scene_objects, shader_manager, vp_matrix);
}

<<<<<<< HEAD
=======
/**
 * Set the render states for render data
 */
void Renderer::setRenderStates(RenderData* render_data, RenderState& rstate) {

    if (!(rstate.render_mask & render_data->render_mask()))
        return;

    if (render_data->offset()) {
        GL(glEnable (GL_POLYGON_OFFSET_FILL));
        GL(
                glPolygonOffset(render_data->offset_factor(),
                        render_data->offset_units()));
    }
    if (!render_data->depth_test()) {
        GL(glDisable (GL_DEPTH_TEST));
    }
    if (!render_data->alpha_blend()) {
        GL(glDisable (GL_BLEND));
    }
    if (render_data->alpha_to_coverage()) {
        GL(glEnable(GL_SAMPLE_ALPHA_TO_COVERAGE));
        GL(
                glSampleCoverage(render_data->sample_coverage(),
                        render_data->invert_coverage_mask()));
    }
}
/**
 * Restore the render states for render data
 */
void Renderer::restoreRenderStates(RenderData* render_data) {
    if (render_data->cull_face() != RenderData::CullBack) {
        GL(glEnable (GL_CULL_FACE));
        GL(glCullFace (GL_BACK));
    }
    if (render_data->offset()) {
        GL(glDisable (GL_POLYGON_OFFSET_FILL));
    }
    if (!render_data->depth_test()) {
        GL(glEnable (GL_DEPTH_TEST));
    }
    if (!render_data->alpha_blend()) {
        GL(glEnable (GL_BLEND));
    }
    if (render_data->alpha_to_coverage()) {
        GL(glDisable(GL_SAMPLE_ALPHA_TO_COVERAGE));
    }
}
>>>>>>> a0dc60cf

void Renderer::renderRenderDataVector(RenderState &rstate) {

    if (!do_batching) {
        for (auto it = render_data_vector.begin();
                it != render_data_vector.end(); ++it) {
            GL(renderRenderData(rstate, *it));
        }
    } else {
         batch_manager->renderBatches(rstate);
    }
}

void Renderer::addRenderData(RenderData *render_data) {
    if (render_data == 0 || render_data->material(0) == 0 || !render_data->enabled()) {
        return;
    }

    if (render_data->mesh() == NULL) {
        return;
    }

    if (render_data->render_mask() == 0) {
        return;
    }

    render_data_vector.push_back(render_data);
    return;
}

bool Renderer::occlusion_cull_init(Scene* scene, std::vector<SceneObject*>& scene_objects){

    scene->lockColliders();
    scene->clearVisibleColliders();
    bool do_culling = scene->get_occlusion_culling();
    if (!do_culling) {
        for (auto it = scene_objects.begin(); it != scene_objects.end(); ++it) {
            SceneObject *scene_object = (*it);
            RenderData* render_data = scene_object->render_data();
            addRenderData(render_data);
            scene->pick(scene_object);
        }
        scene->unlockColliders();
        return false;
    }

    return true;
}


void Renderer::build_frustum(float frustum[6][4], const float *vp_matrix) {
    float t;

    /* Extract the numbers for the RIGHT plane */
    frustum[0][0] = vp_matrix[3] - vp_matrix[0];
    frustum[0][1] = vp_matrix[7] - vp_matrix[4];
    frustum[0][2] = vp_matrix[11] - vp_matrix[8];
    frustum[0][3] = vp_matrix[15] - vp_matrix[12];

    /* Normalize the result */
    t = sqrt(
            frustum[0][0] * frustum[0][0] + frustum[0][1] * frustum[0][1]
                    + frustum[0][2] * frustum[0][2]);
    frustum[0][0] /= t;
    frustum[0][1] /= t;
    frustum[0][2] /= t;
    frustum[0][3] /= t;

    /* Extract the numbers for the LEFT plane */
    frustum[1][0] = vp_matrix[3] + vp_matrix[0];
    frustum[1][1] = vp_matrix[7] + vp_matrix[4];
    frustum[1][2] = vp_matrix[11] + vp_matrix[8];
    frustum[1][3] = vp_matrix[15] + vp_matrix[12];

    /* Normalize the result */
    t = sqrt(
            frustum[1][0] * frustum[1][0] + frustum[1][1] * frustum[1][1]
                    + frustum[1][2] * frustum[1][2]);
    frustum[1][0] /= t;
    frustum[1][1] /= t;
    frustum[1][2] /= t;
    frustum[1][3] /= t;

    /* Extract the BOTTOM plane */
    frustum[2][0] = vp_matrix[3] + vp_matrix[1];
    frustum[2][1] = vp_matrix[7] + vp_matrix[5];
    frustum[2][2] = vp_matrix[11] + vp_matrix[9];
    frustum[2][3] = vp_matrix[15] + vp_matrix[13];

    /* Normalize the result */
    t = sqrt(
            frustum[2][0] * frustum[2][0] + frustum[2][1] * frustum[2][1]
                    + frustum[2][2] * frustum[2][2]);
    frustum[2][0] /= t;
    frustum[2][1] /= t;
    frustum[2][2] /= t;
    frustum[2][3] /= t;

    /* Extract the TOP plane */
    frustum[3][0] = vp_matrix[3] - vp_matrix[1];
    frustum[3][1] = vp_matrix[7] - vp_matrix[5];
    frustum[3][2] = vp_matrix[11] - vp_matrix[9];
    frustum[3][3] = vp_matrix[15] - vp_matrix[13];

    /* Normalize the result */
    t = sqrt(
            frustum[3][0] * frustum[3][0] + frustum[3][1] * frustum[3][1]
                    + frustum[3][2] * frustum[3][2]);
    frustum[3][0] /= t;
    frustum[3][1] /= t;
    frustum[3][2] /= t;
    frustum[3][3] /= t;

    /* Extract the FAR plane */
    frustum[4][0] = vp_matrix[3] - vp_matrix[2];
    frustum[4][1] = vp_matrix[7] - vp_matrix[6];
    frustum[4][2] = vp_matrix[11] - vp_matrix[10];
    frustum[4][3] = vp_matrix[15] - vp_matrix[14];

    /* Normalize the result */
    t = sqrt(
            frustum[4][0] * frustum[4][0] + frustum[4][1] * frustum[4][1]
                    + frustum[4][2] * frustum[4][2]);
    frustum[4][0] /= t;
    frustum[4][1] /= t;
    frustum[4][2] /= t;
    frustum[4][3] /= t;

    /* Extract the NEAR plane */
    frustum[5][0] = vp_matrix[3] + vp_matrix[2];
    frustum[5][1] = vp_matrix[7] + vp_matrix[6];
    frustum[5][2] = vp_matrix[11] + vp_matrix[10];
    frustum[5][3] = vp_matrix[15] + vp_matrix[14];

    /* Normalize the result */
    t = sqrt(
            frustum[5][0] * frustum[5][0] + frustum[5][1] * frustum[5][1]
                    + frustum[5][2] * frustum[5][2]);
    frustum[5][0] /= t;
    frustum[5][1] /= t;
    frustum[5][2] /= t;
    frustum[5][3] /= t;
}


bool Renderer::isShader3d(const Material* curr_material) {
    bool shaders3d;

    switch (curr_material->shader_type()) {
    case Material::ShaderType::UNLIT_HORIZONTAL_STEREO_SHADER:
    case Material::ShaderType::UNLIT_VERTICAL_STEREO_SHADER:
    case Material::ShaderType::OES_SHADER:
    case Material::ShaderType::OES_HORIZONTAL_STEREO_SHADER:
    case Material::ShaderType::OES_VERTICAL_STEREO_SHADER:
    case Material::ShaderType::CUBEMAP_SHADER:
    case Material::ShaderType::CUBEMAP_REFLECTION_SHADER:
        shaders3d = false;
        break;
    case Material::ShaderType::TEXTURE_SHADER:
    case Material::ShaderType::EXTERNAL_RENDERER_SHADER:
    case Material::ShaderType::ASSIMP_SHADER:
    case Material::ShaderType::LIGHTMAP_SHADER:
    default:
        shaders3d = true;
        break;
    }

    return shaders3d;
}

bool Renderer::isDefaultPosition3d(const Material* curr_material) {
    bool defaultShadersForm = false;

    switch (curr_material->shader_type()) {
    case Material::ShaderType::TEXTURE_SHADER:
        defaultShadersForm = true;
        break;
    default:
        defaultShadersForm = false;
        break;
    }

    return defaultShadersForm;
}

void Renderer::renderRenderData(RenderState& rstate, RenderData* render_data) {
    if (!(rstate.render_mask & render_data->render_mask()))
        return;

    // Set the states
    setRenderStates(render_data, rstate);
    if (render_data->mesh() != 0) {
        GL(renderMesh(rstate, render_data));
    }
    // Restoring to Default.
    // TODO: There's a lot of redundant state changes. If on every render face culling is being set there's no need to
    // restore defaults. Possibly later we could add a OpenGL state wrapper to avoid redundant api calls.
    restoreRenderStates(render_data);
}




void Renderer::renderPostEffectData(Camera* camera,
        RenderTexture* render_texture, PostEffectData* post_effect_data,
        PostEffectShaderManager* post_effect_shader_manager) {
    try {
        switch (post_effect_data->shader_type()) {
        case PostEffectData::ShaderType::COLOR_BLEND_SHADER:
            post_effect_shader_manager->getColorBlendPostEffectShader()->render(
                    render_texture, post_effect_data,
                    post_effect_shader_manager->quad_vertices(),
                    post_effect_shader_manager->quad_uvs(),
                    post_effect_shader_manager->quad_triangles());
            break;
        case PostEffectData::ShaderType::HORIZONTAL_FLIP_SHADER:
            post_effect_shader_manager->getHorizontalFlipPostEffectShader()->render(
                    render_texture, post_effect_data,
                    post_effect_shader_manager->quad_vertices(),
                    post_effect_shader_manager->quad_uvs(),
                    post_effect_shader_manager->quad_triangles());
            break;
        default:
            post_effect_shader_manager->getCustomPostEffectShader(
                    post_effect_data->shader_type())->render(camera,
                    render_texture, post_effect_data,
                    post_effect_shader_manager->quad_vertices(),
                    post_effect_shader_manager->quad_uvs(),
                    post_effect_shader_manager->quad_triangles());
            break;
        }
    } catch (const std::string& error) {
        LOGE(
                "Error detected in Renderer::renderPostEffectData; error : %s", error.c_str());
    }
}


}<|MERGE_RESOLUTION|>--- conflicted
+++ resolved
@@ -37,18 +37,15 @@
 
 #include <unordered_map>
 #include <unordered_set>
-<<<<<<< HEAD
 
 #include "gl_renderer.h"
 #include "vulkan_renderer.h"
-#define MAX_INDICES 400
-=======
 #define MAX_INDICES 500
->>>>>>> a0dc60cf
 #define BATCH_SIZE 60
 bool do_batching = true;
 
 namespace gvr {
+Renderer* renderer = nullptr;
 bool use_multiview= false;
 Renderer* Renderer::instance = nullptr;
 void Renderer::initializeStats() {
@@ -59,7 +56,6 @@
 ***/
 Renderer* Renderer::getInstance(const char* type){
     if(nullptr == instance){
-    //    if(0 == std::strcmp(type,"GL"))
         if(0 == std::strcmp(type,"Vulkan"))
             instance = new VulkanRenderer();
         else
@@ -209,57 +205,6 @@
     occlusion_cull(scene, scene_objects, shader_manager, vp_matrix);
 }
 
-<<<<<<< HEAD
-=======
-/**
- * Set the render states for render data
- */
-void Renderer::setRenderStates(RenderData* render_data, RenderState& rstate) {
-
-    if (!(rstate.render_mask & render_data->render_mask()))
-        return;
-
-    if (render_data->offset()) {
-        GL(glEnable (GL_POLYGON_OFFSET_FILL));
-        GL(
-                glPolygonOffset(render_data->offset_factor(),
-                        render_data->offset_units()));
-    }
-    if (!render_data->depth_test()) {
-        GL(glDisable (GL_DEPTH_TEST));
-    }
-    if (!render_data->alpha_blend()) {
-        GL(glDisable (GL_BLEND));
-    }
-    if (render_data->alpha_to_coverage()) {
-        GL(glEnable(GL_SAMPLE_ALPHA_TO_COVERAGE));
-        GL(
-                glSampleCoverage(render_data->sample_coverage(),
-                        render_data->invert_coverage_mask()));
-    }
-}
-/**
- * Restore the render states for render data
- */
-void Renderer::restoreRenderStates(RenderData* render_data) {
-    if (render_data->cull_face() != RenderData::CullBack) {
-        GL(glEnable (GL_CULL_FACE));
-        GL(glCullFace (GL_BACK));
-    }
-    if (render_data->offset()) {
-        GL(glDisable (GL_POLYGON_OFFSET_FILL));
-    }
-    if (!render_data->depth_test()) {
-        GL(glEnable (GL_DEPTH_TEST));
-    }
-    if (!render_data->alpha_blend()) {
-        GL(glEnable (GL_BLEND));
-    }
-    if (render_data->alpha_to_coverage()) {
-        GL(glDisable(GL_SAMPLE_ALPHA_TO_COVERAGE));
-    }
-}
->>>>>>> a0dc60cf
 
 void Renderer::renderRenderDataVector(RenderState &rstate) {
 
