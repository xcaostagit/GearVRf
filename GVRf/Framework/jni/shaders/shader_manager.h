--- conflicted
+++ resolved
@@ -38,15 +38,11 @@
 class ShaderManager: public HybridObject {
 public:
     ShaderManager() :
-<<<<<<< HEAD
             HybridObject(),
             unlit_shader_(), bounding_box_shader_(), unlit_horizontal_stereo_shader_(), unlit_vertical_stereo_shader_(),
             oes_shader_(), oes_horizontal_stereo_shader_(), oes_vertical_stereo_shader_(),
             cubemap_shader_(), cubemap_reflection_shader_(),
             error_shader_(), latest_custom_shader_id_(
-=======
-            HybridObject(), unlit_shader_(), unlit_horizontal_stereo_shader_(), unlit_vertical_stereo_shader_(), oes_shader_(), oes_horizontal_stereo_shader_(), oes_vertical_stereo_shader_(), cubemap_shader_(), cubemap_reflection_shader_(), error_shader_(), latest_custom_shader_id_(
->>>>>>> 409fd90b
                     INITIAL_CUSTOM_SHADER_INDEX), custom_shaders_() {
     }
     ~ShaderManager() {
@@ -67,17 +63,13 @@
         }
         return unlit_shader_;
     }
-<<<<<<< HEAD
-    std::shared_ptr<BoundingBoxShader> getBoundingBoxShader() {
+    BoundingBoxShader* getBoundingBoxShader() {
         if (!bounding_box_shader_) {
-            bounding_box_shader_.reset(new BoundingBoxShader());
+            bounding_box_shader_ = new BoundingBoxShader();
         }
         return bounding_box_shader_;
     }
-    std::shared_ptr<UnlitHorizontalStereoShader> getUnlitHorizontalStereoShader() {
-=======
     UnlitHorizontalStereoShader* getUnlitHorizontalStereoShader() {
->>>>>>> 409fd90b
         if (!unlit_horizontal_stereo_shader_) {
             unlit_horizontal_stereo_shader_ = new UnlitHorizontalStereoShader();
         }
@@ -151,19 +143,8 @@
 
 private:
     static const int INITIAL_CUSTOM_SHADER_INDEX = 1000;
-<<<<<<< HEAD
-    std::shared_ptr<UnlitShader> unlit_shader_;
-    std::shared_ptr<BoundingBoxShader> bounding_box_shader_;
-    std::shared_ptr<UnlitHorizontalStereoShader> unlit_horizontal_stereo_shader_;
-    std::shared_ptr<UnlitVerticalStereoShader> unlit_vertical_stereo_shader_;
-    std::shared_ptr<OESShader> oes_shader_;
-    std::shared_ptr<OESHorizontalStereoShader> oes_horizontal_stereo_shader_;
-    std::shared_ptr<OESVerticalStereoShader> oes_vertical_stereo_shader_;
-    std::shared_ptr<CubemapShader> cubemap_shader_;
-    std::shared_ptr<CubemapReflectionShader> cubemap_reflection_shader_;
-    std::shared_ptr<ErrorShader> error_shader_;
-=======
     UnlitShader* unlit_shader_;
+    BoundingBoxShader* bounding_box_shader_;
     UnlitHorizontalStereoShader* unlit_horizontal_stereo_shader_;
     UnlitVerticalStereoShader* unlit_vertical_stereo_shader_;
     OESShader* oes_shader_;
@@ -172,7 +153,6 @@
     CubemapShader* cubemap_shader_;
     CubemapReflectionShader* cubemap_reflection_shader_;
     ErrorShader* error_shader_;
->>>>>>> 409fd90b
     int latest_custom_shader_id_;
     std::map<int, CustomShader*> custom_shaders_;
 };
